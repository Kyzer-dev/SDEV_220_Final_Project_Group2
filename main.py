--- conflicted
+++ resolved
@@ -3,11 +3,7 @@
     python main.py        # start the GUI
     python main.py --cli  # quick console test mode
 """
-<<<<<<< HEAD
 from models import Inventory, Order, Product, Addon
-=======
-from restaraunt_system import InventoryHandler, defaultProductFile, defaultAddonFile  # type: ignore
->>>>>>> 11140602
 import sys
 import traceback
 
