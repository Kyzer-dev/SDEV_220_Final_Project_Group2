--- conflicted
+++ resolved
@@ -145,6 +145,7 @@
         self.stock_tree = None
         self.quantity_entry = None
         self.hold_list = None
+        self.activeTree = None
         self.held_orders = []  # Held orders storage
         self.hold_seq = 1
 
@@ -285,49 +286,32 @@
         self.order_tree.configure(yscrollcommand=order_scroll.set)
         order_scroll.pack(side='right', fill='y')
 
-<<<<<<< HEAD
-        # Small screen for Carry-Out orders
-        hold_frame = tk.LabelFrame(center_frame, text="Carry-Out Orders", padx=6, pady=6, font=("Segoe UI", 14, "bold"))
-        hold_frame.pack(fill='x', pady=(8, 0))
-        self.hold_list = ttk.Treeview(hold_frame, columns=("note",), show='headings', height=3)
-        self.hold_list.column("note", anchor='n')
-        self.hold_list.pack(fill='x')
-        self.hold_list.insert('', 'end', values=("No carry-out orders yet",))
-
-        # Move buttons for more screen space
-        bottom_frame = tk.Frame(center_frame, pady=5)
-        bottom_frame.pack(fill='x')
-
-        btn_bar = tk.Frame(bottom_frame)
-        btn_bar.pack(side='left', anchor='w')
-        ttk.Button(btn_bar, text="Remove\nLast Item", command=self.remove_last_item).pack(side='left')
-        ttk.Button(btn_bar, text="Checkout", command=self.checkout_popup, takefocus=0).pack(side='left', padx=8)
-        ttk.Button(btn_bar, text="Print\nReceipt", command=self.print_receipt).pack(side='left')
-
-        totals_bar = tk.Frame(bottom_frame)
-        totals_bar.pack(side='right', anchor='e')
-        ttk.Label(totals_bar, textvariable=self.subtotal_var).pack(anchor='e')
-        ttk.Label(totals_bar, textvariable=self.tax_var).pack(anchor='e')
-        ttk.Label(totals_bar, textvariable=self.total_var, style='Total.TLabel').pack(anchor='e')
-=======
-        btn_frame = tk.Frame(center_frame, pady=5)
-        btn_frame.pack(fill='x')
-        ttk.Button(btn_frame, text="Remove Sel.", command=self.remove_sel_item).pack(side='left') 
-        ttk.Button(btn_frame, text="Remove Last", command=self.remove_last_item).pack(side='left')
-        ttk.Button(btn_frame, text="Checkout", command=self.checkout_popup, takefocus=0).pack(side='left', padx=5)
-        ttk.Button(btn_frame, text="Print Receipt", command=self.print_receipt).pack(side='left')
-
-        # This might be useful for removing an item from the center order list. There is a function defined for this bind some ways below
-        '''
-        self.order_tree.bind("<<TreeviewSelect>>", self.centerpane_selected)
-        '''
+    # Small screen for Carry-Out orders (bold label)
+    hold_frame = tk.LabelFrame(center_frame, text="Carry-Out Orders", padx=6, pady=6, font=("Segoe UI", 14, "bold"))
+    hold_frame.pack(fill='x', pady=(8, 0))
+    self.hold_list = ttk.Treeview(hold_frame, columns=("note",), show='headings', height=3)
+    self.hold_list.column("note", anchor='w')
+    self.hold_list.pack(fill='x')
+    self.hold_list.insert('', 'end', values=("No carry-out orders yet",))
+
+    # Buttons and totals (aligned with upstream layout)
+    btn_frame = tk.Frame(center_frame, pady=5)
+    btn_frame.pack(fill='x')
+    ttk.Button(btn_frame, text="Remove Sel.", command=self.remove_sel_item).pack(side='left') 
+    ttk.Button(btn_frame, text="Remove Last", command=self.remove_last_item).pack(side='left')
+    ttk.Button(btn_frame, text="Checkout", command=self.checkout_popup, takefocus=0).pack(side='left', padx=5)
+    ttk.Button(btn_frame, text="Print Receipt", command=self.print_receipt).pack(side='left')
+
+    # This might be useful for removing an item from the center order list. There is a function defined for this bind some ways below
+    '''
+    self.order_tree.bind("<<TreeviewSelect>>", self.centerpane_selected)
+    '''
         
-        totals_frame = tk.Frame(center_frame, pady=5)
-        totals_frame.pack(fill='x')
-        ttk.Label(totals_frame, textvariable=self.subtotal_var).pack(anchor='e')
-        ttk.Label(totals_frame, textvariable=self.tax_var).pack(anchor='e')
-        ttk.Label(totals_frame, textvariable=self.total_var, style='Total.TLabel').pack(anchor='e')
->>>>>>> 5a90b76a
+    totals_frame = tk.Frame(center_frame, pady=5)
+    totals_frame.pack(fill='x')
+    ttk.Label(totals_frame, textvariable=self.subtotal_var).pack(anchor='e')
+    ttk.Label(totals_frame, textvariable=self.tax_var).pack(anchor='e')
+    ttk.Label(totals_frame, textvariable=self.total_var, style='Total.TLabel').pack(anchor='e')
 
         # Right: stock levels and actions
         ttk.Label(right_frame, text="Stock Levels", style='Section.TLabel').pack(anchor='w')
